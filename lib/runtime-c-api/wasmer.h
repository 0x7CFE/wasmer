--- conflicted
+++ resolved
@@ -35,9 +35,6 @@
 
 typedef struct {
 
-<<<<<<< HEAD
-} wasmer_export_func_t;
-=======
 } wasmer_export_descriptor_t;
 
 typedef struct {
@@ -51,16 +48,7 @@
 
 typedef struct {
 
-} wasmer_export_t;
-
-typedef struct {
-
-} wasmer_func_t;
-
-typedef struct {
-
-} wasmer_exports_t;
->>>>>>> e5d3fef3
+} wasmer_export_func_t;
 
 typedef union {
   int32_t I32;
@@ -79,11 +67,6 @@
 } wasmer_export_t;
 
 typedef struct {
-  const uint8_t *bytes;
-  uint32_t bytes_len;
-} wasmer_byte_array;
-
-typedef struct {
 
 } wasmer_exports_t;
 
@@ -143,7 +126,39 @@
                                uint32_t wasm_bytes_len);
 
 /**
-<<<<<<< HEAD
+ * Gets export descriptor kind
+ */
+wasmer_import_export_kind wasmer_export_descriptor_kind(wasmer_export_descriptor_t *export_);
+
+/**
+ * Gets name for the export descriptor
+ */
+wasmer_byte_array wasmer_export_descriptor_name(wasmer_export_descriptor_t *export_descriptor);
+
+/**
+ * Gets export descriptors for the given module
+ * The caller owns the object and should call `wasmer_export_descriptors_destroy` to free it.
+ */
+void wasmer_export_descriptors(wasmer_module_t *module,
+                               wasmer_export_descriptors_t **export_descriptors);
+
+/**
+ * Frees the memory for the given export descriptors
+ */
+void wasmer_export_descriptors_destroy(wasmer_export_descriptors_t *export_descriptors);
+
+/**
+ * Gets export descriptor by index
+ */
+wasmer_export_descriptor_t *wasmer_export_descriptors_get(wasmer_export_descriptors_t *export_descriptors,
+                                                          int idx);
+
+/**
+ * Gets the length of the export descriptors
+ */
+int wasmer_export_descriptors_len(wasmer_export_descriptors_t *exports);
+
+/**
  * Calls a `func` with the provided parameters.
  * Results are set using the provided `results` pointer.
  * Returns `wasmer_result_t::WASMER_OK` upon success.
@@ -191,39 +206,6 @@
  * and `wasmer_last_error_message` to get an error message.
  */
 wasmer_result_t wasmer_export_func_returns_arity(wasmer_export_func_t *func, uint32_t *result);
-=======
- * Gets export descriptor kind
- */
-wasmer_import_export_kind wasmer_export_descriptor_kind(wasmer_export_descriptor_t *export_);
-
-/**
- * Gets name for the export descriptor
- */
-wasmer_byte_array wasmer_export_descriptor_name(wasmer_export_descriptor_t *export_descriptor);
-
-/**
- * Gets export descriptors for the given module
- * The caller owns the object and should call `wasmer_export_descriptors_destroy` to free it.
- */
-void wasmer_export_descriptors(wasmer_module_t *module,
-                               wasmer_export_descriptors_t **export_descriptors);
-
-/**
- * Frees the memory for the given export descriptors
- */
-void wasmer_export_descriptors_destroy(wasmer_export_descriptors_t *export_descriptors);
-
-/**
- * Gets export descriptor by index
- */
-wasmer_export_descriptor_t *wasmer_export_descriptors_get(wasmer_export_descriptors_t *export_descriptors,
-                                                          int idx);
-
-/**
- * Gets the length of the export descriptors
- */
-int wasmer_export_descriptors_len(wasmer_export_descriptors_t *exports);
->>>>>>> e5d3fef3
 
 /**
  * Gets wasmer_export kind
