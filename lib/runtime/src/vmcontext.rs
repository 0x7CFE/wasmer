--- conflicted
+++ resolved
@@ -385,11 +385,7 @@
 
 /// The fields compiled code needs to access to utilize a WebAssembly table
 /// defined within the instance.
-<<<<<<< HEAD
-#[derive(Debug, Clone)]
-=======
 #[derive(Debug, Clone, Copy)]
->>>>>>> 4cf4366e
 #[repr(C)]
 pub struct VMTableDefinition {
     /// Pointer to the table data.
