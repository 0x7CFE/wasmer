--- conflicted
+++ resolved
@@ -23,10 +23,6 @@
     pub exports: Exports,
 }
 
-<<<<<<< HEAD
-=======
-/*
->>>>>>> c86fb49e
 #[cfg(test)]
 mod send_test {
     use super::*;
